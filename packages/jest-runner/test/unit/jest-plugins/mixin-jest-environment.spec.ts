--- conflicted
+++ resolved
@@ -50,33 +50,6 @@
     });
   });
 
-<<<<<<< HEAD
-  describe(TestJestEnvironment.prototype.teardown.name, () => {
-    it('should report mutant coverage', async () => {
-      // Arrange
-      const handleMutantCoverageSpy = sinon.spy(state, 'handleMutantCoverage');
-      const sut = new Sut(producers.createProjectConfig(), producers.createEnvironmentContext({ testPath: 'foo/bar.js' }));
-      const expectedMutantCoverage: MutantCoverage = { static: { 0: 1, 6: 7 }, perTest: {} };
-      sut.global.__stryker2__!.mutantCoverage = expectedMutantCoverage;
-
-      // Act
-      await sut.teardown();
-
-      // Assert
-      expect(handleMutantCoverageSpy).calledWith('foo/bar.js', expectedMutantCoverage);
-    });
-
-    it('should report the file without mutant coverage if no coverage could be collected', async () => {
-      // Arrange
-      const handleMutantCoverageSpy = sinon.spy(state, 'handleMutantCoverage');
-      const sut = new Sut(producers.createProjectConfig(), producers.createEnvironmentContext({ testPath: 'foo/bar.js' }));
-
-      // Act
-      await sut.teardown();
-
-      // Assert
-      expect(handleMutantCoverageSpy).calledWith('foo/bar.js', undefined);
-=======
   describe(TestJestEnvironment.prototype.handleTestEvent.name, () => {
     describe('on test_start', () => {
       it('should set the currentTestId with perTest coverage analysis', async () => {
@@ -127,7 +100,6 @@
 
         expect(sut.global.__stryker2__?.currentTestId).undefined;
       });
->>>>>>> 51308f4f
     });
 
     describe('on test_done', () => {
